--- conflicted
+++ resolved
@@ -1,20 +1,22 @@
-#Getting started with SODA for Java
-
-<<<<<<< HEAD
-To get started, you must have a live Oracle database 12.1.0.2 instance (available from [this page](http://www.oracle.com/technetwork/database/enterprise-edition/downloads/index.html)), with patch 20885778 applied.
-Please make sure you have the 12.1.0.2 release in particular (and not just any 12C release).
-=======
+# Getting started with SODA for Java
+
 To get started, you must have an Oracle database 12.2.0.1 or above instance (available from [this page](http://www.oracle.com/technetwork/database/enterprise-edition/downloads/index.html)).
->>>>>>> 352634e2
-
-Obtain the patch from My Oracle Support (https://support.oracle.com). Select tab Patches & Updates. Search for patch number, 20885778 or access it directly at this URL: https://support.oracle.com/rs?type=patch&id=20885778. Make sure you follow all the installation steps specified in the README.txt file included with the patch, including the post-installation step.
-
-This simple SODA Java program performs the following operations:
-
-*     Creates a new collection
-*     Inserts documents into the collection
-*     Retrieves the first inserted document by its auto-generated key
-*     Retrieves documents matching a query-by-example, or QBE
+
+SODA is also supported on 12.1.0.2 release, available from the same page. On 12.1.0.2, patch 20885778 is required to use SODA. Obtain the patch from My Oracle Support (https://support.oracle.com). Select tab Patches & Updates. Search for patch number 20885778 or access it directly at this URL: https://support.oracle.com/rs?type=patch&id=20885778. Make sure you follow all the installation steps specified in the README.txt file included with the patch, including the post-installation step.
+
+SODA requires the SODA_APP role to be granted to the user (i.e. schema name) that
+will be used to work with collections. The underlying tables used to store
+document collections will be stored in this schema. Pick or create a schema
+for this purpose, and then issue the following command (in sqlplus, for example):
+
+    grant SODA_APP to schemaName;
+    
+The following simple SODA Java program performs several common operations:
+
+ * Creates a new collection
+ * Inserts documents into the collection
+ * Retrieves the first inserted document by its auto-generated key
+ * Retrieves documents matching a query-by-example, or QBE
 
 ```java
 import java.sql.Connection;
@@ -73,15 +75,15 @@
         // users and the number of friends they have
         OracleDocument doc1 =
           db.createDocumentFromString(
-            "{ \"name\" : \"Alex\", \"friends\" : \"50\" }");
+            "{ \"name\" : \"Alex\", \"friends\" : 50 }");
 
         OracleDocument doc2 =
           db.createDocumentFromString(
-            "{ \"name\" : \"Mia\", \"friends\" : \"300\" }");
+            "{ \"name\" : \"Mia\", \"friends\" : 300 }");
 
         OracleDocument doc3 =
           db.createDocumentFromString(
-            "{ \"name\" : \"Gloria\", \"friends\" : \"399\" }");
+            "{ \"name\" : \"Gloria\", \"friends\" : 399 }");
 
         // Insert the documents into a collection, one-by-one.
         // The result documents contain auto-generated 
@@ -156,35 +158,27 @@
 
 To compile and run SODA Java applications, you need the following jars:
 
-<<<<<<< HEAD
-*    ojdbc6.jar that ships with Oracle Database 12.1.0.2. Download it from [this page](http://www.oracle.com/technetwork/database/features/jdbc/default-2280470.html).
-=======
 *   A JDBC 6 or above jar. For example, if you're using JDK8 or above, you could use ojdbc8.jar that ships with Oracle Database 18c, available from [this page](https://www.oracle.com/technetwork/database/application-development/jdbc/downloads/jdbc-ucp-183-5013470.html). Alternatively, you can also use ojdbc8.jar that ships with OracleDatabase 12.2.0.1, available from [this page](http://www.oracle.com/technetwork/database/features/jdbc/jdbc-ucp-122-3110062.html). If you're still on JDK7 or even JDK6, you can use ojdbc7.jar or ojdbc6.jar respectively. These ship with Oracle Database 12.1.0.2, and are downloadable from [this page](http://www.oracle.com/technetwork/database/features/jdbc/default-2280470.html). 
->>>>>>> 352634e2
 
 *    javax.json-1.0.4.jar. This is the JSR353 implementation, download it from [here](http://search.maven.org/remotecontent?filepath=org/glassfish/javax.json/1.0.4/javax.json-1.0.4.jar).
 
-*    orajsoda.jar. The SODA jar. Download it [here](https://github.com/oracle/SODA-FOR-JAVA/releases/download/v1.0.0/orajsoda.jar).
-
-Compile and run testSODA.java, making sure the necessary jars are in the classpath. For example, assuming you're in the directory where the jars are located, do:
+*    orajsoda-version.jar. The SODA jar. Download the latest version [here](https://github.com/oracle/soda-for-java/releases).
+
+Compile and run testSODA.java, making sure the necessary jars are in the classpath. JDK 6 or above is required. For example, assuming you're in the directory where the jars are located, and you are using ojdbc7.jar, do:
 
     javac -classpath "orajsoda.jar" testSODA.java
-<<<<<<< HEAD
-    java -classpath "orajsoda.jar:ojdbc6.jar:javax.json-1.0.4.jar:." testSODA
-=======
     java -classpath "orajsoda-version.jar:ojdbc8.jar:javax.json-1.0.4.jar:." testSODA
->>>>>>> 352634e2
 
 You should see the following output:
 
     * Retrieving the first document by its key *
 
-    { "name" : "Alex", "friends" : "50" }
+    { "name" : "Alex", "friends" : 50 }
 
     * Retrieving documents representing users with at least 300 friends *
 
-    { "name" : "Mia", "friends" : "300" }
-    { "name" : "Gloria", "friends" : "399" }
+    { "name" : "Mia", "friends" : 300 }
+    { "name" : "Gloria", "friends" : 399 }
 
 This example illustrates two ways of retrieving documents from the collection: by using unique document keys, or by using QBEs. To find all users with at least 300 friends, the following QBE was used in the code above:
 
@@ -216,11 +210,7 @@
     LAST_MODIFIED        Stores the auto-generated last-modified timestamp
     VERSION              Stores the auto-generated document version
 
-<<<<<<< HEAD
-This table schema corresponds to the default collection configuration, but SODA collections are highly configurable. For example, the timestamp and the version columns are optional, there are many possible ways of generating the IDs or versions, etc. Custom collection configuration is covered in the documentation (see  [Creating a New Document Collection](http://docs.oracle.com/cd/E63251_01/doc.12/e58124/soda.htm#ADSDA115) and [Collection Configuration Using Custom Metadata] (http://docs.oracle.com/cd/E63251_01/doc.12/e58124/soda.htm#ADSDA192)). Although most users should be fine with the defaults, custom collection configuration might be useful in some cases, such as mapping an existing table to a new collection.
-=======
 This table schema corresponds to the default collection configuration, but SODA collections are highly configurable. For example, the timestamp and the version columns are optional, there are many possible ways of generating the IDs or versions, etc. Custom collection configuration is covered in the documentation (see  [Creating a Document Collection with SODA for Java](https://docs.oracle.com/en/database/oracle/simple-oracle-document-access/java-1/adsda/using-soda-java.html#GUID-CCD5E91C-7F28-4193-8564-C8201CCF08CE) and [SODA Collection Configuration Using Custom Metadata](https://docs.oracle.com/en/database/oracle/simple-oracle-document-access/java-1/adsda/soda-collection-configuration-using-custom-metadata.html#GUID-D17E8D3C-EE74-49CD-84AA-CE86B9664554)). Although most users should be fine with the defaults, custom collection configuration might be useful in some cases, such as mapping an existing table to a new collection.
->>>>>>> 352634e2
 
 To drop the collection, removing the underlying table and cleaning up the metadata persisted in the database, run the example again, but this time with the "drop" argument at the end:
 
